--- conflicted
+++ resolved
@@ -1,4 +1,3 @@
-<<<<<<< HEAD
 [![Binder](https://mybinder.org/badge_logo.svg)](https://mybinder.org/v2/gh/curso-reproducibilidad-team4/zonificacion-climatica-cte/HEAD)
 
 # Zonificación climática del CTE
@@ -7,14 +6,12 @@
   - [Acerca de este proyecto](#acerca-de-este-proyecto)
     - [Zonificación climática localidades españolas según severidades del Código Técnico de la Edificación](#zonificación-climática-localidades-españolas-según-severidades-del-código-técnico-de-la-edificación)
     - [Propuesta](#propuesta)
-  - [Cómo usar este flujo de trabajo](#cómo-usar-este-flujo-de-trabajo)
+  - [Cómo replicar el flujo de trabajo](#cómo-replicar-el-flujo-de-trabajo)
     - [Opción 1. Mediante un entorno de conda](#opción-1-mediante-un-entorno-de-conda)
     - [Opción 2. Mediante Snakemake](#opción-2-mediante-snakemake)
     - [Opción 3. Mediante Binder](#opción-3-mediante-binder)
-  - [Herramientas](#herramientas)
-  - [Información de los datos y el proceso](#información-de-los-datos-y-el-proceso)
-    - [Fuentes de datos](#fuentes-de-datos)
-    - [Software necesario](#software-necesario)
+  - [Software necesario](#software-necesario)
+  - [Fuentes de datos](#fuentes-de-datos)
     - [Pasos a ejecutar](#pasos-a-ejecutar)
     - [Resultados](#resultados)
   - [Proceso de análisis](#proceso-de-análisis)
@@ -22,38 +19,6 @@
 ## Acerca de este proyecto
 
 ### Zonificación climática localidades españolas según severidades del Código Técnico de la Edificación
-=======
-# zonificacion-climatica-cte
-
-<!-- TABLE OF CONTENTS -->
-<details open="open">
-  <summary><h2 style="display: inline-block">Contenidos</h2></summary>
-  <ol>
-    <li>
-      <a href="#sobre-este-proyecto">Sobre este proyecto</a>
-      <ul>
-      </ul>
-    </li>
-    <li>
-      <a href="#cómo-replicar-el-flujo-de-trabajo">Cómo replicar el flujo de trabajo</a>
-      <ul>
-        <li><a href="#creando-un-conda-environment">Creando un conda-environment</a></li>
-        <li><a href="#con-snakemake">Con snakemake</a></li>
-        <li><a href="#con-binder">Con binder</a></li>
-      </ul>
-      <li>
-        <a href="#resultados-que-podemos-obtener">Resultados que podemos obtener</a>
-      </li>
-    </li>
-  </ol>
-</details>
-
-## Sobre este proyecto
-
-<p align="center">
-  <b> Actualización de la zonificación climática de localidades españolas según severidades del Código Técnico de la Edificación </b>
-</p>
->>>>>>> 02f8e1cf
 
 El _Código Técnico de la Edificación (CTE)_ permite asignar a cada localidad una zona climática, que se obtiene a partir de su capital de provincia y la altitud sobre el nivel del mar.
 
@@ -61,150 +26,62 @@
 
 Esta zonificación climática está vinculada a las exigencias reglamentarias de eficiencia energética de los edificios, especificadas en el _CTE DB-HE_, pero también se utilizan para cuantificar el bono social térmico, etc.
 
-<<<<<<< HEAD
 ### Propuesta
 
 Con la disponibilidad de datos de satélite más precisos para cualquier punto georeferenciado, se plantea el ejercicio de obtener con esa información la zonificación climática y comparar los resultados con la zonificación actualmente existente del CTE DB-HE 2019.
 
 Este análisis se propone como un caso de ciencia reproducible.
 
-## Cómo usar este flujo de trabajo
-=======
 ## Cómo replicar el flujo de trabajo
 
-- Si quieres hacerlo en tu máquina local: ejecuta desde el 1 al 3 y luego elige entre hacerlo con [conda](#creando-un-conda-environment) o con [snakemake](#con-snakemake) 
+- Si quieres hacerlo en tu máquina local: ejecuta desde el 1 al 3 y luego elige entre hacerlo con [conda](#creando-un-conda-environment) o con [snakemake](#con-snakemake)
 - También puedes ejecutarlo directamente con [binder](#con-binder)
->>>>>>> 02f8e1cf
 
 Para reproducir el análisis realizado debe seguir el siguiente flujo de trabajo:
 
 1. Clonar el repositorio
 
-<<<<<<< HEAD
 ```shell
   git clone https://github.com/curso-reproducibilidad-team4/zonificacion-climatica-cte.git
 ```
-=======
-  ```git clone https://github.com/curso-reproducibilidad-team4/zonificacion-climatica-cte.git```
->>>>>>> 02f8e1cf
 
-2. Acceder al directorio
+1. Acceder al directorio
 
-<<<<<<< HEAD
 ```shell
   cd zonificacion-climatica-cte
 ```
-=======
-  ```cd zonificacion-climatica-cte.git```
->>>>>>> 02f8e1cf
 
 3. Asignar permisos de ejecución para los scripts
 
-<<<<<<< HEAD
 ```shell
   chmod -R +x ./src
 ```
-=======
-  ```chmod -R +x .```
->>>>>>> 02f8e1cf
 
 ### Opción 1. Mediante un entorno de conda
 
 Si no tienes _conda_, puedes ver cómo instalártelo [aquí](https://docs.conda.io/projects/conda/en/latest/user-guide/install/index.html)
 
-  4a. Generamos un entorno de conda
+4a. Generamos un entorno de conda
 
-<<<<<<< HEAD
 ```shell
 conda env create -f environment.yaml
 ```
-=======
-  ```conda env create -f environment.yaml```
->>>>>>> 02f8e1cf
 
-  5a. Activamos el entorno
+5a. Activamos el entorno
 
-<<<<<<< HEAD
 ```shell
 conda activate zonificacion-climatica-env
 ```
-=======
-  ```conda activate zonificacion-climatica-env```
->>>>>>> 02f8e1cf
 
-  6a. Ejecutamos los scripts en el siguiente orden:
-
-  - Generación de los datos para la descarga de archivos climáticos:
-
-<<<<<<< HEAD
-  ```shell
-    python3 src/select_input.py
-  ```
-
-- Descarga de archivos climáticos:
-
-  ```shell
-  python3 src/download_TMY.py
-  ```
-
-- Cálculo de indicadores:
-
-  ```shell
-  python3 src/compute_indicators.py
-  ```
-
-- Representación gráfica:
-
-  ```shell
-  python3 src/plot_results.py
-  ```
-=======
-      ```python3 src/select_input.py```
-  
-  - Descarga de archivos climáticos:
-
-     ```python3 src/download_TMY.py```
- 
-  - Cálculo de indicadores:
-
-      ```python3 src/compute_indicators.py```
-  
-  - Representación gráfica:
-
-      ```python3 src/plot_results.py```
->>>>>>> 02f8e1cf
+6a. Ejecutamos los scripts del apartado [Pasos a ejecutar](#pasos-a-ejecutar)
 
 ### Opción 2. Mediante Snakemake
 
 Para la instalación de [Snakemake](https://snakemake.readthedocs.io/en/stable/index.html#) consulte su [documentación](https://snakemake.readthedocs.io/en/stable/getting_started/installation.html).
 
-<<<<<<< HEAD
 ```shell
   snakemake -c1
 ```
-=======
-### Con binder
-
-[![Binder](https://mybinder.org/badge_logo.svg)](https://mybinder.org/v2/gh/curso-reproducibilidad-team4/zonificacion-climatica-cte/HEAD)
-
-  1c. Generación de los datos para la descarga de archivos climáticos:
-
-     `python3 src/select_input.py`
-
-  2c. Descarga de archivos climáticos (8130)
-
-     `python3 src/download_TMY.py`
-
-  3c. Cálculo de indicadores
-
-     `python3 src/compute_indicators.py`
-
-  4c. Representación gráfica
-
-     `python3 src/plot_results.py`
-
-## Propuesta
->>>>>>> 02f8e1cf
 
 ### Opción 3. Mediante Binder
 
@@ -212,13 +89,20 @@
 
 [![Binder](https://mybinder.org/badge_logo.svg)](https://mybinder.org/v2/gh/curso-reproducibilidad-team4/zonificacion-climatica-cte/HEAD)
 
-## Herramientas
+1. Siga en una consola los pasos del apartado [Pasos a ejecutar](#pasos-a-ejecutar)
 
-- [Python](https://www.python.org) para el tratamiento previo de datos
+## Software necesario
 
-## Información de los datos y el proceso
+[Python](https://www.python.org) para el tratamiento previo de datos
 
-### Fuentes de datos
+- `Python verisón 3`
+
+Dependencias relevantes de Python:
+
+- `pandas == 1.2`
+- `requests == 2.25`
+
+## Fuentes de datos
 
 Municipios y geolocalizción:
 
@@ -239,17 +123,6 @@
 - Licencia: CC BY 4.0. [Notal legal EU](https://ec.europa.eu/info/legal-notice_en)
 - Formato: Año meteorológico tipo (TMY) en formato .csv
 - Ruta de descarga en el repositorio: `datos/output/tmy
-
-### Software necesario
-
-Programas necesarios y versiones:
-
-- `Python 3`
-
-Dependencias relevantes de Python:
-
-- `pandas`
-- `requests`
 
 ### Pasos a ejecutar
 
